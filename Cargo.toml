[package]
name = "ggez"
description = "A lightweight game framework for making 2D games with minimum friction, inspired by Love2D."
version = "0.4.2"
homepage = "http://ggez.rs"
repository = "https://github.com/ggez/ggez"
documentation = "https://docs.rs/ggez"
keywords = ["ggez", "graphics", "2D", "game", "engine"]
authors = [
   "Rafael Epplee <raffomania@gmail.com>",
   "Sven-Hendrik Haase <svenstaro@gmail.com>",
   "Simon Heath <icefoxen@gmail.com>",
]
license = "MIT"
readme = "README.md"
categories = ["game-engines"]

[badges]
maintenance = { status = "actively-developed" }

[lib]
name = "ggez"
path = "src/lib.rs"

[features]
# If this feature is enabled, it will add <cargo root dir>/resources/ to
# the resource search path.
cargo-resource-root = []
bzip2 = ["zip/bzip2"]
default = ["bzip2"]

[dependencies]
rusttype = "0.5"
zip = { version = "0.3", default-features = false }
app_dirs2 = "2"
gfx = "0.17"
gfx_device_gl = "0.15"
gfx_window_sdl = "0.8"
image = "0.18"
sdl2 = "0.31"
rodio = "0.6"
serde = "1.0"
serde_derive = "1.0"
toml = "0.4"
log = "0.4"
lyon = "0.10"
smart-default = "0.2"
nalgebra = "0.14"

[dev-dependencies]
<<<<<<< HEAD
chrono = "0.4"
fern = "0.5"
rand = "0.3"
=======
rand = "0.4"
>>>>>>> 88fb0ef4
clap = "2"<|MERGE_RESOLUTION|>--- conflicted
+++ resolved
@@ -48,11 +48,7 @@
 nalgebra = "0.14"
 
 [dev-dependencies]
-<<<<<<< HEAD
 chrono = "0.4"
 fern = "0.5"
-rand = "0.3"
-=======
 rand = "0.4"
->>>>>>> 88fb0ef4
 clap = "2"